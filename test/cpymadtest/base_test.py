#-------------------------------------------------------------------------------
# This file is part of PyMad.
#
# Copyright (c) 2011, CERN. All rights reserved.
#
# Licensed under the Apache License, Version 2.0 (the "License");
# you may not use this file except in compliance with the License.
# You may obtain a copy of the License at
#
# 	http://www.apache.org/licenses/LICENSE-2.0
#
# Unless required by applicable law or agreed to in writing, software
# distributed under the License is distributed on an "AS IS" BASIS,
# WITHOUT WARRANTIES OR CONDITIONS OF ANY KIND, either express or implied.
# See the License for the specific language governing permissions and
# limitations under the License.
#-------------------------------------------------------------------------------
<<<<<<< HEAD
from __future__ import print_function

from cern import cpymad
import unittest,os
=======
>>>>>>> 6b6c2ae6

# NOTE: Do not inherit from unittest.TestCase, otherwise unittest will try
# to invoke all the test_xxx methods which makes no sense for this base
# class.
class TestCpymad(object):

    # It's a bit surprising that this doesn't happen by itself.. Hmmm...
    def tearDown(self):
        del self.model

    def test_twiss(self):
        t,p=self.model.twiss()
        for attr in ['betx','bety','s']:
            self.assertTrue(hasattr(t,attr))
        # check that keys are all lowercase..
        for k in t:
            self.assertEqual(k, k.lower())
        for k in p:
            self.assertEqual(k, k.lower())

    def test_sequences(self):
        '''
         Checks that all sequences defined in the model (json)
         is also loaded into memory
        '''
        for seq in self.model.mdef['sequences']:
            print("Testing sequence",seq)
            self.assertTrue(self.model.has_sequence(seq))

    def test_set_optic(self):
        '''
         Sets all optics found in the model definition
        '''
        for optic in self.model.list_optics():
            print("Testing optics",optic)
            self.model.set_optic(optic)
            self.assertEqual(optic,self.model._active['optic'])
            self.model.twiss()
<|MERGE_RESOLUTION|>--- conflicted
+++ resolved
@@ -15,13 +15,6 @@
 # See the License for the specific language governing permissions and
 # limitations under the License.
 #-------------------------------------------------------------------------------
-<<<<<<< HEAD
-from __future__ import print_function
-
-from cern import cpymad
-import unittest,os
-=======
->>>>>>> 6b6c2ae6
 
 # NOTE: Do not inherit from unittest.TestCase, otherwise unittest will try
 # to invoke all the test_xxx methods which makes no sense for this base

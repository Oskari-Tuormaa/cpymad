--- conflicted
+++ resolved
@@ -289,7 +289,12 @@
         '''
         return self._madx.get_sequences()
 
-<<<<<<< HEAD
+    def get_sequence_names(self):
+        """
+        Return list of all loaded sequences.
+        """
+        return self._madx.get_sequence_names()
+
     def get_element_list(self,sequence_name):
         '''
          Returns a list of elements in sequence
@@ -301,13 +306,6 @@
          Returns an element from sequence
         '''
         return self._madx.get_element(sequence_name,element_name)
-=======
-    def get_sequence_names(self):
-        """
-        Return list of all loaded sequences.
-        """
-        return self._madx.get_sequence_names()
->>>>>>> 993ad4c3
 
     def list_optics(self):
         '''
